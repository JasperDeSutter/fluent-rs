use super::errors::{ErrorKind, ParserError};
use super::{core::Parser, core::Result, slice::Slice};
use crate::ast;

#[derive(Debug, PartialEq)]
enum TextElementTermination {
    LineFeed,
    Crlf,
    PlaceableStart,
    Eof,
}

// This enum tracks the placement of the text element in the pattern, which is needed for
// dedentation logic.
#[derive(Debug, PartialEq)]
enum TextElementPosition {
    InitialLineStart,
    LineStart,
    Continuation,
}

// This enum allows us to mark pointers in the source which will later become text elements
// but without slicing them out of the source string. This makes the indentation adjustments
// cheaper since they'll happen on the pointers, rather than extracted slices.
#[derive(Debug)]
enum PatternElementPlaceholders<S> {
    Placeable(ast::Expression<S>),
    // (start, end, indent, position)
    TextElement(usize, usize, usize, TextElementPosition),
}

// This enum tracks whether the text element is blank or not.
// This is important to identify text elements which should not be taken into account
// when calculating common indent.
#[derive(Debug, PartialEq)]
enum TextElementType {
    Blank,
    NonBlank,
}

impl<'s, S> Parser<S>
where
    S: Slice<'s>,
{
    pub(super) fn get_pattern(&mut self) -> Result<Option<ast::Pattern<S>>> {
        let mut elements = vec![];
        let mut last_non_blank = None;
        let mut common_indent = None;

        self.skip_blank_inline();

        let mut text_element_role = if self.skip_eol() {
            self.skip_blank_block();
            TextElementPosition::LineStart
        } else {
            TextElementPosition::InitialLineStart
        };

        while self.ptr < self.length {
            if self.take_byte_if(b'{') {
                if text_element_role == TextElementPosition::LineStart {
                    common_indent = Some(0);
                }
                let exp = self.get_placeable()?;
                last_non_blank = Some(elements.len());
                elements.push(PatternElementPlaceholders::Placeable(exp));
                text_element_role = TextElementPosition::Continuation;
            } else {
                let slice_start = self.ptr;
                let mut indent = 0;
                if text_element_role == TextElementPosition::LineStart {
                    indent = self.skip_blank_inline();
                    if let Some(b) = get_current_byte!(self) {
                        if indent == 0 {
                            if b != &b'\r' && b != &b'\n' {
                                break;
                            }
                        } else if !Self::is_byte_pattern_continuation(*b) {
                            self.ptr = slice_start;
                            break;
                        }
                    } else {
                        break;
                    }
                }
                let (start, end, text_element_type, termination_reason) = self.get_text_slice()?;
                if start != end {
                    if text_element_role == TextElementPosition::LineStart
                        && text_element_type == TextElementType::NonBlank
                    {
                        if let Some(common) = common_indent {
                            if indent < common {
                                common_indent = Some(indent);
                            }
                        } else {
                            common_indent = Some(indent);
                        }
                    }
                    if text_element_role != TextElementPosition::LineStart
                        || text_element_type == TextElementType::NonBlank
                        || termination_reason == TextElementTermination::LineFeed
                    {
                        if text_element_type == TextElementType::NonBlank {
                            last_non_blank = Some(elements.len());
                        }
                        elements.push(PatternElementPlaceholders::TextElement(
                            slice_start,
                            end,
                            indent,
                            text_element_role,
                        ));
                    }
                }

                text_element_role = match termination_reason {
                    TextElementTermination::LineFeed => TextElementPosition::LineStart,
                    TextElementTermination::Crlf => TextElementPosition::LineStart,
                    TextElementTermination::PlaceableStart => TextElementPosition::Continuation,
                    TextElementTermination::Eof => TextElementPosition::Continuation,
                };
            }
        }

        if let Some(last_non_blank) = last_non_blank {
            let elements = elements
                .into_iter()
                .take(last_non_blank + 1)
                .enumerate()
                .map(|(i, elem)| match elem {
                    PatternElementPlaceholders::Placeable(expression) => {
                        ast::PatternElement::Placeable { expression }
                    }
                    PatternElementPlaceholders::TextElement(start, end, indent, role) => {
                        let start = if role == TextElementPosition::LineStart {
                            common_indent.map_or_else(
                                || start + indent,
                                |common_indent| start + std::cmp::min(indent, common_indent),
                            )
                        } else {
                            start
                        };
                        let mut value = self.source.slice(start..end);
                        if last_non_blank == i {
                            value.trim();
                        }
                        ast::PatternElement::TextElement { value }
                    }
                })
                .collect();
            return Ok(Some(ast::Pattern { elements }));
        }

        Ok(None)
    }

    fn get_text_slice(
        &mut self,
    ) -> Result<(usize, usize, TextElementType, TextElementTermination)> {
        let start_pos = self.ptr;
<<<<<<< HEAD
        let mut text_element_type = TextElementType::Blank;

        while let Some(b) = get_current_byte!(self) {
            match b {
                b' ' => self.ptr += 1,
                b'\n' => {
                    self.ptr += 1;
                    return Ok((
                        start_pos,
                        self.ptr,
                        text_element_type,
                        TextElementTermination::LineFeed,
                    ));
                }
                b'\r' if self.is_byte_at(b'\n', self.ptr + 1) => {
                    self.ptr += 1;
                    return Ok((
                        start_pos,
                        self.ptr - 1,
                        text_element_type,
                        TextElementTermination::Crlf,
                    ));
                }
                b'{' => {
                    return Ok((
                        start_pos,
                        self.ptr,
                        text_element_type,
                        TextElementTermination::PlaceableStart,
                    ));
                }
                b'}' => {
                    return error!(ErrorKind::UnbalancedClosingBrace, self.ptr);
                }
                _ => {
                    text_element_type = TextElementType::NonBlank;
                    self.ptr += 1;
                }
=======
        let Some(rest) = get_remaining_bytes!(self) else {
            return Ok((
                start_pos,
                self.ptr,
                TextElementType::Blank,
                TextElementTermination::Eof,
            ));
        };
        let end = memchr::memchr3(b'\n', b'{', b'}', rest);
        let element_type = |text: &[u8]| {
            if text.iter().any(|&c| c != b' ') {
                TextElementType::NonBlank
            } else {
                TextElementType::Blank
            }
        };
        match end.map(|p| &rest[..=p]) {
            Some([text @ .., b'}']) => {
                self.ptr += text.len();
                error!(ErrorKind::UnbalancedClosingBrace, self.ptr)
            }
            Some([text @ .., b'\r', b'\n']) => {
                self.ptr += text.len() + 1;
                Ok((
                    start_pos,
                    self.ptr - 1,
                    element_type(text),
                    TextElementTermination::Crlf,
                ))
            }
            Some([text @ .., b'\n']) => {
                self.ptr += text.len() + 1;
                Ok((
                    start_pos,
                    self.ptr,
                    element_type(text),
                    TextElementTermination::LineFeed,
                ))
            }
            Some([text @ .., b'{']) => {
                self.ptr += text.len();
                Ok((
                    start_pos,
                    self.ptr,
                    element_type(text),
                    TextElementTermination::PlaceableStart,
                ))
            }
            None => {
                self.ptr += rest.len();
                Ok((
                    start_pos,
                    self.ptr,
                    element_type(rest),
                    TextElementTermination::Eof,
                ))
>>>>>>> 466e100b
            }
            _ => unreachable!(),
        }
    }
}<|MERGE_RESOLUTION|>--- conflicted
+++ resolved
@@ -157,46 +157,6 @@
         &mut self,
     ) -> Result<(usize, usize, TextElementType, TextElementTermination)> {
         let start_pos = self.ptr;
-<<<<<<< HEAD
-        let mut text_element_type = TextElementType::Blank;
-
-        while let Some(b) = get_current_byte!(self) {
-            match b {
-                b' ' => self.ptr += 1,
-                b'\n' => {
-                    self.ptr += 1;
-                    return Ok((
-                        start_pos,
-                        self.ptr,
-                        text_element_type,
-                        TextElementTermination::LineFeed,
-                    ));
-                }
-                b'\r' if self.is_byte_at(b'\n', self.ptr + 1) => {
-                    self.ptr += 1;
-                    return Ok((
-                        start_pos,
-                        self.ptr - 1,
-                        text_element_type,
-                        TextElementTermination::Crlf,
-                    ));
-                }
-                b'{' => {
-                    return Ok((
-                        start_pos,
-                        self.ptr,
-                        text_element_type,
-                        TextElementTermination::PlaceableStart,
-                    ));
-                }
-                b'}' => {
-                    return error!(ErrorKind::UnbalancedClosingBrace, self.ptr);
-                }
-                _ => {
-                    text_element_type = TextElementType::NonBlank;
-                    self.ptr += 1;
-                }
-=======
         let Some(rest) = get_remaining_bytes!(self) else {
             return Ok((
                 start_pos,
@@ -253,7 +213,6 @@
                     element_type(rest),
                     TextElementTermination::Eof,
                 ))
->>>>>>> 466e100b
             }
             _ => unreachable!(),
         }
